--- conflicted
+++ resolved
@@ -18,11 +18,7 @@
 serde_json = "1.0"
 slog = "^2.2.3"
 ssz = { path = "../utils/ssz" }
-<<<<<<< HEAD
-vec_shuffle = { path = "../utils/vec_shuffle" }
+fisher_yates_shuffle = { path = "../utils/fisher_yates_shuffle" }
 
 [dev-dependencies]
-env_logger = "0.6.0"
-=======
-fisher_yates_shuffle = { path = "../utils/fisher_yates_shuffle" }
->>>>>>> b15ee17f
+env_logger = "0.6.0"