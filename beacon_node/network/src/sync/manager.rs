//! The `ImportManager` facilities the block syncing logic of lighthouse. The current networking
//! specification provides two methods from which to obtain blocks from peers. The `BeaconBlocks`
//! request and the `RecentBeaconBlocks` request. The former is used to obtain a large number of
//! blocks and the latter allows for searching for blocks given a block-hash.
//!
//! These two RPC methods are designed for two type of syncing.
//! - Long range (batch) sync, when a client is out of date and needs to the latest head.
//! - Parent lookup - when a peer provides us a block whose parent is unknown to us.
//!
//! Both of these syncing strategies are built into the `ImportManager`.
//!
//!
//! Currently the long-range (batch) syncing method functions by opportunistically downloading
//! batches blocks from all peers who know about a chain that we do not. When a new peer connects
//! which has a later head that is greater than `SLOT_IMPORT_TOLERANCE` from our current head slot,
//! the manager's state becomes `Syncing` and begins a batch syncing process with this peer. If
//! further peers connect, this process is run in parallel with those peers, until our head is
//! within `SLOT_IMPORT_TOLERANCE` of all connected peers.
//!
//! Batch Syncing
//!
//! This syncing process start by requesting `MAX_BLOCKS_PER_REQUEST` blocks from a peer with an
//! unknown chain (with a greater slot height) starting from our current head slot. If the earliest
//! block returned is known to us, then the group of blocks returned form part of a known chain,
//! and we process this batch of blocks, before requesting more batches forward and processing
//! those in turn until we reach the peer's chain's head. If the first batch doesn't contain a
//! block we know of, we must iteratively request blocks backwards (until our latest finalized head
//! slot) until we find a common ancestor before we can start processing the blocks. If no common
//! ancestor is found, the peer has a chain which is not part of our finalized head slot and we
//! drop the peer and the downloaded blocks.
//! Once we are fully synced with all known peers, the state of the manager becomes `Regular` which
//! then allows for parent lookups of propagated blocks.
//!
//! A schematic version of this logic with two chain variations looks like the following.
//!
//! |----------------------|---------------------------------|
//! ^finalized head        ^current local head               ^remotes head
//!
//!
//! An example of the remotes chain diverging before our current head.
//! |---------------------------|
//!          ^---------------------------------------------|
//!          ^chain diverges    |initial batch|            ^remotes head
//!
//! In this example, we cannot process the initial batch as it is not on a known chain. We must
//! then backwards sync until we reach a common chain to begin forwarding batch syncing.
//!
//!
//! Parent Lookup
//!
//! When a block with an unknown parent is received and we are in `Regular` sync mode, the block is
//! queued for lookup. A round-robin approach is used to request the parent from the known list of
//! fully sync'd peers. If `PARENT_FAIL_TOLERANCE` attempts at requesting the block fails, we
//! drop the propagated block and downvote the peer that sent it to us.

use super::simple_sync::{PeerSyncInfo, FUTURE_SLOT_TOLERANCE};
use beacon_chain::{BeaconChain, BeaconChainTypes, BlockProcessingOutcome};
use eth2_libp2p::rpc::methods::*;
use eth2_libp2p::rpc::RequestId;
use eth2_libp2p::PeerId;
use slog::{debug, info, trace, warn, Logger};
use smallvec::SmallVec;
use std::collections::{HashMap, HashSet};
use std::ops::{Add, Sub};
use std::sync::{Arc, Weak};
use types::{BeaconBlock, EthSpec, Hash256, Slot};

/// Blocks are downloaded in batches from peers. This constant specifies how many blocks per batch
/// is requested. Currently the value is small for testing. This will be incremented for
/// production.
const MAX_BLOCKS_PER_REQUEST: u64 = 100;

/// The number of slots ahead of us that is allowed before requesting a long-range (batch)  Sync
/// from a peer. If a peer is within this tolerance (forwards or backwards), it is treated as a
/// fully sync'd peer.
const SLOT_IMPORT_TOLERANCE: usize = 10;
/// How many attempts we try to find a parent of a block before we give up trying .
const PARENT_FAIL_TOLERANCE: usize = 3;
/// The maximum depth we will search for a parent block. In principle we should have sync'd any
/// canonical chain to its head once the peer connects. A chain should not appear where it's depth
/// is further back than the most recent head slot.
const PARENT_DEPTH_TOLERANCE: usize = SLOT_IMPORT_TOLERANCE * 2;
/// The number of empty batches we tolerate before dropping the peer. This prevents endless
/// requests to peers who never return blocks.
const EMPTY_BATCH_TOLERANCE: usize = 100;

#[derive(PartialEq)]
/// The current state of a block or batches lookup.
enum BlockRequestsState {
    /// The object is queued to be downloaded from a peer but has not yet been requested.
    Queued,
    /// The batch or parent has been requested with the `RequestId` and we are awaiting a response.
    Pending(RequestId),
    /// The downloaded blocks are ready to be processed by the beacon chain. For a batch process
    /// this means we have found a common chain.
    ReadyToProcess,
    /// A failure has occurred and we will drop and downvote the peer that caused the request.
    Failed,
}

/// The state of batch requests.
enum SyncDirection {
    /// The batch has just been initialised and we need to check to see if a backward sync is
    /// required on first batch response.
    Initial,
    /// We are syncing forwards, the next batch should contain higher slot numbers than is
    /// predecessor.
    Forwards,
    /// We are syncing backwards and looking for a common ancestor chain before we can start
    /// processing the downloaded blocks.
    Backwards,
}

/// `BlockRequests` keep track of the long-range (batch) sync process per peer.
struct BlockRequests<T: EthSpec> {
    /// The peer's head slot and the target of this batch download.
    target_head_slot: Slot,
    /// The peer's head root, used to specify which chain of blocks we are downloading from the
    /// blocks.
    target_head_root: Hash256,
    /// The blocks that we have currently downloaded from the peer that are yet to be processed.
    downloaded_blocks: Vec<BeaconBlock<T>>,
    /// The number of blocks successfully processed in this request.
    blocks_processed: usize,
    /// The number of empty batches we have consecutively received. If a peer returns more than
    /// EMPTY_BATCHES_TOLERANCE, they are dropped.
    consecutive_empty_batches: usize,
    /// The current state of this batch request.
    state: BlockRequestsState,
    /// Specifies the current direction of this batch request.
    sync_direction: SyncDirection,
    /// The current `start_slot` of the batched block request.
    current_start_slot: Slot,
}

/// Maintains a sequential list of parents to lookup and the lookup's current state.
struct ParentRequests<T: EthSpec> {
    /// The blocks that have currently been downloaded.
    downloaded_blocks: Vec<BeaconBlock<T>>,
    /// The number of failed attempts to retrieve a parent block. If too many attempts occur, this
    /// lookup is failed and rejected.
    failed_attempts: usize,
    /// The peer who last submitted a block. If the chain ends or fails, this is the peer that is
    /// downvoted.
    last_submitted_peer: PeerId,
    /// The current state of the parent lookup.
    state: BlockRequestsState,
}

impl<T: EthSpec> BlockRequests<T> {
    /// Gets the next start slot for a batch and transitions the state to a Queued state.
    fn update_start_slot(&mut self) {
        match self.sync_direction {
            SyncDirection::Initial | SyncDirection::Forwards => {
                self.current_start_slot += Slot::from(MAX_BLOCKS_PER_REQUEST);
            }
            SyncDirection::Backwards => {
                self.current_start_slot -= Slot::from(MAX_BLOCKS_PER_REQUEST);
            }
        }
        self.state = BlockRequestsState::Queued;
    }
}

#[derive(PartialEq, Debug, Clone)]
/// The current state of the `ImportManager`.
enum ManagerState {
    /// The manager is performing a long-range (batch) sync. In this mode, parent lookups are
    /// disabled.
    Syncing,
    /// The manager is up to date with all known peers and is connected to at least one
    /// fully-syncing peer. In this state, parent lookups are enabled.
    Regular,
    /// No useful peers are connected. Long-range sync's cannot proceed and we have no useful
    /// peers to download parents for. More peers need to be connected before we can proceed.
    Stalled,
}

/// The output states that can occur from driving (polling) the manager state machine.
pub(crate) enum ImportManagerOutcome {
    /// There is no further work to complete. The manager is waiting for further input.
    Idle,
    /// A `BeaconBlocks` request is required.
    RequestBlocks {
        peer_id: PeerId,
        request_id: RequestId,
        request: BeaconBlocksRequest,
    },
    /// A `RecentBeaconBlocks` request is required.
    RecentRequest(PeerId, RecentBeaconBlocksRequest),
    /// Updates information with peer via requesting another HELLO handshake.
    Hello(PeerId),
    /// A peer has caused a punishable error and should be downvoted.
    DownvotePeer(PeerId),
}

/// The primary object for handling and driving all the current syncing logic. It maintains the
/// current state of the syncing process, the number of useful peers, downloaded blocks and
/// controls the logic behind both the long-range (batch) sync and the on-going potential parent
/// look-up of blocks.
pub struct ImportManager<T: BeaconChainTypes> {
    /// List of events to be processed externally.
    event_queue: SmallVec<[ImportManagerOutcome; 20]>,
    /// A weak reference to the underlying beacon chain.
    chain: Weak<BeaconChain<T>>,
    /// The current state of the import manager.
    state: ManagerState,
    /// A collection of `BlockRequest` per peer that is currently being downloaded. Used in the
    /// long-range (batch) sync process.
    import_queue: HashMap<PeerId, BlockRequests<T::EthSpec>>,
    /// A collection of parent block lookups.
    parent_queue: SmallVec<[ParentRequests<T::EthSpec>; 3]>,
    /// The collection of known, connected, fully-sync'd peers.
    full_peers: HashSet<PeerId>,
    /// The current request Id. This is used to keep track of responses to various outbound
    /// requests. This is an internal accounting mechanism, request id's are never sent to any
    /// peers.
    current_req_id: usize,
    /// The logger for the import manager.
    log: Logger,
}

impl<T: BeaconChainTypes> ImportManager<T> {
    /// Generates a new `ImportManager` given a logger and an Arc reference to a beacon chain. The
    /// import manager keeps a weak reference to the beacon chain, which allows the chain to be
    /// dropped during the syncing process. The syncing handles this termination gracefully.
    pub fn new(beacon_chain: Arc<BeaconChain<T>>, log: &slog::Logger) -> Self {
        ImportManager {
            event_queue: SmallVec::new(),
            chain: Arc::downgrade(&beacon_chain),
            state: ManagerState::Regular,
            import_queue: HashMap::new(),
            parent_queue: SmallVec::new(),
            full_peers: HashSet::new(),
            current_req_id: 0,
            log: log.clone(),
        }
    }

    /// A peer has connected which has blocks that are unknown to us.
    ///
    /// This function handles the logic associated with the connection of a new peer. If the peer
    /// is sufficiently ahead of our current head, a long-range (batch) sync is started and
    /// batches of blocks are queued to download from the peer. Batched blocks begin at our
    /// current head. If the resulting downloaded blocks are part of our current chain, we
    /// continue with a forward sync. If not, we download blocks (in batches) backwards until we
    /// reach a common ancestor. Batches are then processed and downloaded sequentially forwards.
    ///
    /// If the peer is within the `SLOT_IMPORT_TOLERANCE`, then it's head is sufficiently close to
    /// ours that we consider it fully sync'd with respect to our current chain.
    pub fn add_peer(&mut self, peer_id: PeerId, remote: PeerSyncInfo) {
        // ensure the beacon chain still exists
        let chain = match self.chain.upgrade() {
            Some(chain) => chain,
            None => {
                warn!(self.log,
                      "Beacon chain dropped. Peer not considered for sync";
                      "peer_id" => format!("{:?}", peer_id));
                return;
            }
        };

        let local = PeerSyncInfo::from(&chain);

        // If a peer is within SLOT_IMPORT_TOLERANCE from our head slot, ignore a batch sync,
        // consider it a fully-sync'd peer.
        if remote.head_slot.sub(local.head_slot).as_usize() < SLOT_IMPORT_TOLERANCE {
            trace!(self.log, "Ignoring full sync with peer";
            "peer" => format!("{:?}", peer_id),
            "peer_head_slot" => remote.head_slot,
            "local_head_slot" => local.head_slot,
            );
            // remove the peer from the queue if it exists
            self.import_queue.remove(&peer_id);
            self.add_full_peer(peer_id);
            //
            return;
        }

        // Check if the peer is significantly is behind us. If within `SLOT_IMPORT_TOLERANCE`
        // treat them as a fully synced peer. If not, ignore them in the sync process
        if local.head_slot.sub(remote.head_slot).as_usize() < SLOT_IMPORT_TOLERANCE {
            self.add_full_peer(peer_id.clone());
        } else {
            debug!(
                self.log,
                "Out of sync peer connected";
                "peer" => format!("{:?}", peer_id),
            );
            return;
        }

        // Check if we are already downloading blocks from this peer, if so update, if not set up
        // a new request structure
        if let Some(block_requests) = self.import_queue.get_mut(&peer_id) {
            // update the target head slot
            if remote.head_slot > block_requests.target_head_slot {
                block_requests.target_head_slot = remote.head_slot;
            }
        } else {
            // not already downloading blocks from this peer
            let block_requests = BlockRequests {
                target_head_slot: remote.head_slot, // this should be larger than the current head. It is checked in the SyncManager before add_peer is called
                target_head_root: remote.head_root,
                consecutive_empty_batches: 0,
                downloaded_blocks: Vec::new(),
                blocks_processed: 0,
                state: BlockRequestsState::Queued,
                sync_direction: SyncDirection::Initial,
                current_start_slot: chain.best_slot(),
            };
            self.import_queue.insert(peer_id, block_requests);
        }
    }

    /// A `BeaconBlocks` request has received a response. This function process the response.
    pub fn beacon_blocks_response(
        &mut self,
        peer_id: PeerId,
        request_id: RequestId,
        mut blocks: Vec<BeaconBlock<T::EthSpec>>,
    ) {
        // ensure the underlying chain still exists
        let chain = match self.chain.upgrade() {
            Some(chain) => chain,
            None => {
                debug!(self.log, "Chain dropped. Sync terminating");
                self.event_queue.clear();
                return;
            }
        };

        // find the request associated with this response
        let block_requests = match self
            .import_queue
            .get_mut(&peer_id)
            .filter(|r| r.state == BlockRequestsState::Pending(request_id))
        {
            Some(req) => req,
            _ => {
                // No pending request, invalid request_id or coding error
                warn!(self.log, "BeaconBlocks response unknown"; "request_id" => request_id);
                return;
            }
        };

        // If we are syncing up to a target head block, at least the target head block should be
        // returned. If we are syncing back to our last finalized block the request should return
        // at least the last block we received (last known block). In diagram form:
        //
        //     unknown blocks       requested blocks        downloaded blocks
        // |-------------------|------------------------|------------------------|
        // ^finalized slot     ^ requested start slot   ^ last known block       ^ remote head

        if blocks.is_empty() {
            debug!(self.log, "BeaconBlocks response was empty"; "request_id" => request_id);
            block_requests.consecutive_empty_batches += 1;
            if block_requests.consecutive_empty_batches >= EMPTY_BATCH_TOLERANCE {
                warn!(self.log, "Peer returned too many empty block batches";
                      "peer" => format!("{:?}", peer_id));
                block_requests.state = BlockRequestsState::Failed;
            } else if block_requests.current_start_slot >= block_requests.target_head_slot {
                warn!(self.log, "Peer did not return blocks it claimed to possess";
                      "peer" => format!("{:?}", peer_id));
                block_requests.state = BlockRequestsState::Failed;
            } else {
                block_requests.update_start_slot();
            }
            return;
        }

        block_requests.consecutive_empty_batches = 0;

        // verify the range of received blocks
        // Note that the order of blocks is verified in block processing
        let last_sent_slot = blocks[blocks.len() - 1].slot;
        if block_requests.current_start_slot > blocks[0].slot
            || block_requests
                .current_start_slot
                .add(MAX_BLOCKS_PER_REQUEST)
                < last_sent_slot
        {
            warn!(self.log, "BeaconBlocks response returned out of range blocks"; 
                          "request_id" => request_id, 
                          "response_initial_slot" => blocks[0].slot, 
                          "requested_initial_slot" => block_requests.current_start_slot);
            self.event_queue
                .push(ImportManagerOutcome::DownvotePeer(peer_id));
            // consider this sync failed
            block_requests.state = BlockRequestsState::Failed;
            return;
        }

        // Determine if more blocks need to be downloaded. There are a few cases:
        // - We are in initial sync mode - We have requested blocks and need to determine if this
        // is part of a known chain to determine the whether to start syncing backwards or continue
        // syncing forwards.
        // - We are syncing backwards and need to verify if we have found a common ancestor in
        // order to start processing the downloaded blocks.
        // - We are syncing forwards. We mark this as complete and check if any further blocks are
        // required to download when processing the batch.

        match block_requests.sync_direction {
            SyncDirection::Initial => {
                block_requests.downloaded_blocks.append(&mut blocks);

                // this batch is the first batch downloaded. Check if we can process or if we need
                // to backwards search.

                //TODO: Decide which is faster. Reading block from db and comparing or calculating
                //the hash tree root and comparing.
                let earliest_slot = block_requests.downloaded_blocks[0].slot;
                if Some(block_requests.downloaded_blocks[0].canonical_root())
                    == chain.root_at_slot(earliest_slot)
                {
                    // we have a common head, start processing and begin a forwards sync
                    block_requests.sync_direction = SyncDirection::Forwards;
                    block_requests.state = BlockRequestsState::ReadyToProcess;
                    return;
                }
                // no common head, begin a backwards search
                block_requests.sync_direction = SyncDirection::Backwards;
                block_requests.current_start_slot =
                    std::cmp::min(chain.best_slot(), block_requests.downloaded_blocks[0].slot);
                block_requests.update_start_slot();
            }
            SyncDirection::Forwards => {
                // continue processing all blocks forwards, verify the end in the processing
                block_requests.downloaded_blocks.append(&mut blocks);
                block_requests.state = BlockRequestsState::ReadyToProcess;
            }
            SyncDirection::Backwards => {
                block_requests.downloaded_blocks.splice(..0, blocks);

                // verify the request hasn't failed by having no common ancestor chain
                // get our local finalized_slot
                let local_finalized_slot = {
                    let state = &chain.head().beacon_state;
                    state
                        .finalized_checkpoint
                        .epoch
                        .start_slot(T::EthSpec::slots_per_epoch())
                };

                if local_finalized_slot >= block_requests.current_start_slot {
                    warn!(self.log, "Peer returned an unknown chain."; "request_id" => request_id);
                    block_requests.state = BlockRequestsState::Failed;
                    return;
                }

                // check if we have reached a common chain ancestor
                let earliest_slot = block_requests.downloaded_blocks[0].slot;
                if Some(block_requests.downloaded_blocks[0].canonical_root())
                    == chain.root_at_slot(earliest_slot)
                {
                    // we have a common head, start processing and begin a forwards sync
                    block_requests.sync_direction = SyncDirection::Forwards;
                    block_requests.state = BlockRequestsState::ReadyToProcess;
                    return;
                }

                // no common chain, haven't passed last_finalized_head, so continue backwards
                // search
                block_requests.update_start_slot();
            }
        }
    }

    pub fn recent_blocks_response(
        &mut self,
        peer_id: PeerId,
        request_id: RequestId,
        blocks: Vec<BeaconBlock<T::EthSpec>>,
    ) {
        // find the request
        let parent_request = match self
            .parent_queue
            .iter_mut()
            .find(|request| request.state == BlockRequestsState::Pending(request_id))
        {
            Some(req) => req,
            None => {
                // No pending request, invalid request_id or coding error
                warn!(self.log, "RecentBeaconBlocks response unknown"; "request_id" => request_id);
                return;
            }
        };

        // if an empty response is given, the peer didn't have the requested block, try again
        if blocks.is_empty() {
            parent_request.failed_attempts += 1;
            parent_request.state = BlockRequestsState::Queued;
            parent_request.last_submitted_peer = peer_id;
            return;
        }

        // currently only support a single block lookup. Reject any response that has more than 1
        // block
        if blocks.len() != 1 {
            //TODO: Potentially downvote the peer
            debug!(self.log, "Peer sent more than 1 parent. Ignoring";
            "peer_id" => format!("{:?}", peer_id),
            "no_parents" => blocks.len()
            );
            return;
        }

        // queue for processing
        parent_request.state = BlockRequestsState::ReadyToProcess;
    }

    pub fn _inject_error(_peer_id: PeerId, _id: RequestId) {
        //TODO: Remove block state from pending
    }

    pub fn peer_disconnect(&mut self, peer_id: &PeerId) {
        self.import_queue.remove(peer_id);
        self.full_peers.remove(peer_id);
        self.update_state();
    }

    pub fn add_full_peer(&mut self, peer_id: PeerId) {
        debug!(
            self.log, "Fully synced peer added";
            "peer" => format!("{:?}", peer_id),
        );
        self.full_peers.insert(peer_id);
        self.update_state();
    }

    pub fn add_unknown_block(&mut self, block: BeaconBlock<T::EthSpec>, peer_id: PeerId) {
        // if we are not in regular sync mode, ignore this block
        if let ManagerState::Regular = self.state {
            return;
        }

        // make sure this block is not already being searched for
        // TODO: Potentially store a hashset of blocks for O(1) lookups
        for parent_req in self.parent_queue.iter() {
            if let Some(_) = parent_req
                .downloaded_blocks
                .iter()
                .find(|d_block| d_block == &&block)
            {
                // we are already searching for this block, ignore it
                return;
            }
        }

        let req = ParentRequests {
            downloaded_blocks: vec![block],
            failed_attempts: 0,
            last_submitted_peer: peer_id,
            state: BlockRequestsState::Queued,
        };

        self.parent_queue.push(req);
    }

    pub(crate) fn poll(&mut self) -> ImportManagerOutcome {
        loop {
            //TODO: Optimize the lookups. Potentially keep state of whether each of these functions
            //need to be called.

            // only break once everything has been processed
            let mut re_run = false;

            // only process batch requests if there are any
            if !self.import_queue.is_empty() {
                // process potential block requests
                re_run = re_run || self.process_potential_block_requests();

                // process any complete long-range batches
                re_run = re_run || self.process_complete_batches();
            }

            // only process parent objects if we are in regular sync
            if !self.parent_queue.is_empty() {
                // process any parent block lookup-requests
                re_run = re_run || self.process_parent_requests();

                // process any complete parent lookups
                re_run = re_run || self.process_complete_parent_requests();
            }

            // return any queued events
            if !self.event_queue.is_empty() {
                let event = self.event_queue.remove(0);
                self.event_queue.shrink_to_fit();
                return event;
            }

            // update the state of the manager
            self.update_state();

            if !re_run {
                break;
            }
        }

        return ImportManagerOutcome::Idle;
    }

    fn update_state(&mut self) {
        let previous_state = self.state.clone();
        self.state = {
            if !self.import_queue.is_empty() {
                ManagerState::Syncing
            } else if !self.full_peers.is_empty() {
                ManagerState::Regular
            } else {
                ManagerState::Stalled
            }
        };
        if self.state != previous_state {
            info!(self.log, "Syncing state updated";
                "old_state" => format!("{:?}", previous_state),
                "new_state" => format!("{:?}", self.state),
            );
        }
    }

    fn process_potential_block_requests(&mut self) -> bool {
        // check if an outbound request is required
        // Managing a fixed number of outbound requests is maintained at the RPC protocol libp2p
        // layer and not needed here. Therefore we create many outbound requests and let the RPC
        // handle the number of simultaneous requests. Request all queued objects.

        let mut re_run = false;
        // remove any failed batches
        let debug_log = &self.log;
        let full_peer_ref = &mut self.full_peers;
        self.import_queue.retain(|peer_id, block_request| {
            if let BlockRequestsState::Failed = block_request.state {
                debug!(debug_log, "Block import from peer failed";
                "peer_id" => format!("{:?}", peer_id),
                "downloaded_blocks" => block_request.blocks_processed
                );
                full_peer_ref.remove(peer_id);
                false
            } else {
                true
            }
        });

        // process queued block requests
        for (peer_id, block_requests) in self
            .import_queue
            .iter_mut()
            .find(|(_peer_id, req)| req.state == BlockRequestsState::Queued)
        {
            let request_id = self.current_req_id;
            block_requests.state = BlockRequestsState::Pending(request_id);
            self.current_req_id += 1;

            let request = BeaconBlocksRequest {
                head_block_root: block_requests.target_head_root,
                start_slot: block_requests.current_start_slot.as_u64(),
                count: MAX_BLOCKS_PER_REQUEST,
                step: 0,
            };
            self.event_queue.push(ImportManagerOutcome::RequestBlocks {
                peer_id: peer_id.clone(),
                request,
                request_id,
            });
            re_run = true;
        }

        re_run
    }

    fn process_complete_batches(&mut self) -> bool {
        // flag to indicate if the manager can be switched to idle or not
        let mut re_run = false;

        // create reference variables to be moved into subsequent closure
        let chain_ref = self.chain.clone();
        let log_ref = &self.log;
        let event_queue_ref = &mut self.event_queue;

        self.import_queue.retain(|peer_id, block_requests| {
            if block_requests.state == BlockRequestsState::ReadyToProcess {
                // check that the chain still exists
                if let Some(chain) = chain_ref.upgrade() {
                    let downloaded_blocks =
                        std::mem::replace(&mut block_requests.downloaded_blocks, Vec::new());
                    let last_element = downloaded_blocks.len() - 1;
                    let start_slot = downloaded_blocks[0].slot;
                    let end_slot = downloaded_blocks[last_element].slot;

                    match process_blocks(chain, downloaded_blocks, log_ref) {
                        Ok(()) => {
                            debug!(log_ref, "Blocks processed successfully";
                            "peer" => format!("{:?}", peer_id),
                            "start_slot" => start_slot,
                            "end_slot" => end_slot,
                            "no_blocks" => last_element + 1,
                            );
                            block_requests.blocks_processed += last_element + 1;

                            // check if the batch is complete, by verifying if we have reached the
                            // target head
                            if end_slot >= block_requests.target_head_slot {
                                // Completed, re-hello the peer to ensure we are up to the latest head
                                event_queue_ref.push(ImportManagerOutcome::Hello(peer_id.clone()));
                                // remove the request
                                false
                            } else {
                                // have not reached the end, queue another batch
                                block_requests.update_start_slot();
                                re_run = true;
                                // keep the batch
                                true
                            }
                        }
                        Err(e) => {
                            warn!(log_ref, "Block processing failed";
                                "peer" => format!("{:?}", peer_id),
                                "start_slot" => start_slot,
                                "end_slot" => end_slot,
                                "no_blocks" => last_element + 1,
                                "error" => format!("{:?}", e),
                            );
                            event_queue_ref
                                .push(ImportManagerOutcome::DownvotePeer(peer_id.clone()));
                            false
                        }
                    }
                } else {
                    // chain no longer exists, empty the queue and return
                    event_queue_ref.clear();
                    return false;
                }
            } else {
                // not ready to process
                true
            }
        });

        re_run
    }

    fn process_parent_requests(&mut self) -> bool {
        // check to make sure there are peers to search for the parent from
        if self.full_peers.is_empty() {
            return false;
        }

        let mut re_run = false;

        // remove any failed requests
        let debug_log = &self.log;
        self.parent_queue.retain(|parent_request| {
            if parent_request.state == BlockRequestsState::Failed {
                debug!(debug_log, "Parent import failed";
                "block" => format!("{:?}",parent_request.downloaded_blocks[0].canonical_root()),
                "ancestors_found" => parent_request.downloaded_blocks.len()
                );
                false
            } else {
                true
            }
        });

        // check if parents need to be searched for
        for parent_request in self.parent_queue.iter_mut() {
            if parent_request.failed_attempts >= PARENT_FAIL_TOLERANCE {
                parent_request.state = BlockRequestsState::Failed;
                continue;
            } else if parent_request.state == BlockRequestsState::Queued {
                // check the depth isn't too large
                if parent_request.downloaded_blocks.len() >= PARENT_DEPTH_TOLERANCE {
                    parent_request.state = BlockRequestsState::Failed;
                    continue;
                }

                parent_request.state = BlockRequestsState::Pending(self.current_req_id);
                self.current_req_id += 1;
                let last_element_index = parent_request.downloaded_blocks.len() - 1;
                let parent_hash = parent_request.downloaded_blocks[last_element_index].parent_root;
                let req = RecentBeaconBlocksRequest {
                    block_roots: vec![parent_hash],
                };

                // select a random fully synced peer to attempt to download the parent block
                let peer_id = self.full_peers.iter().next().expect("List is not empty");

                self.event_queue
                    .push(ImportManagerOutcome::RecentRequest(peer_id.clone(), req));
                re_run = true;
            }
        }
        re_run
    }

    fn process_complete_parent_requests(&mut self) -> bool {
        // returned value indicating whether the manager can be switched to idle or not
        let mut re_run = false;

        // Find any parent_requests ready to be processed
        for completed_request in self
            .parent_queue
            .iter_mut()
            .filter(|req| req.state == BlockRequestsState::ReadyToProcess)
        {
            // verify the last added block is the parent of the last requested block
            let last_index = completed_request.downloaded_blocks.len() - 1;
            let expected_hash = completed_request.downloaded_blocks[last_index].parent_root;
            // Note: the length must be greater than 1 so this cannot panic.
            let block_hash = completed_request.downloaded_blocks[last_index - 1].canonical_root();
            if block_hash != expected_hash {
                // remove the head block
                let _ = completed_request.downloaded_blocks.pop();
                completed_request.state = BlockRequestsState::Queued;
                //TODO: Potentially downvote the peer
                let peer = completed_request.last_submitted_peer.clone();
                debug!(self.log, "Peer sent invalid parent. Ignoring";
                "peer_id" => format!("{:?}",peer),
                "received_block" => format!("{}", block_hash),
                "expected_parent" => format!("{}", expected_hash),
                );
                re_run = true;
                self.event_queue
                    .push(ImportManagerOutcome::DownvotePeer(peer));
            }

            // try and process the list of blocks up to the requested block
            while !completed_request.downloaded_blocks.is_empty() {
                let block = completed_request
                    .downloaded_blocks
                    .pop()
                    .expect("Block must exist exist");

                // check if the chain exists
                if let Some(chain) = self.chain.upgrade() {
                    match chain.process_block(block.clone()) {
                        Ok(BlockProcessingOutcome::ParentUnknown { parent: _ }) => {
                            // need to keep looking for parents
                            completed_request.downloaded_blocks.push(block);
                            completed_request.state = BlockRequestsState::Queued;
                            re_run = true;
                            break;
                        }
                        Ok(BlockProcessingOutcome::Processed { block_root: _ }) => {}
                        Ok(outcome) => {
                            // it's a future slot or an invalid block, remove it and try again
                            completed_request.failed_attempts += 1;
                            trace!(
                                self.log, "Invalid parent block";
                                "outcome" => format!("{:?}", outcome),
                                "peer" => format!("{:?}", completed_request.last_submitted_peer),
                            );
                            completed_request.state = BlockRequestsState::Queued;
                            re_run = true;
                            self.event_queue.push(ImportManagerOutcome::DownvotePeer(
                                completed_request.last_submitted_peer.clone(),
                            ));
                            return re_run;
                        }
                        Err(e) => {
                            completed_request.failed_attempts += 1;
                            warn!(
                                self.log, "Parent processing error";
                                "error" => format!("{:?}", e)
                            );
                            completed_request.state = BlockRequestsState::Queued;
                            re_run = true;
                            self.event_queue.push(ImportManagerOutcome::DownvotePeer(
                                completed_request.last_submitted_peer.clone(),
                            ));
                            return re_run;
                        }
                    }
                } else {
                    // chain doesn't exist - clear the event queue and return
                    self.event_queue.clear();
                    return false;
                }
            }
        }

        // remove any fully processed parent chains
        self.parent_queue.retain(|req| {
            if req.state == BlockRequestsState::ReadyToProcess {
                false
            } else {
                true
            }
        });
        re_run
    }
}

// Helper function to process blocks
fn process_blocks<T: BeaconChainTypes>(
    chain: Arc<BeaconChain<T>>,
    blocks: Vec<BeaconBlock<T::EthSpec>>,
    log: &Logger,
) -> Result<(), String> {
    for block in blocks {
        let processing_result = chain.process_block(block.clone());

        if let Ok(outcome) = processing_result {
            match outcome {
                BlockProcessingOutcome::Processed { block_root } => {
                    // The block was valid and we processed it successfully.
                    trace!(
                        log, "Imported block from network";
                        "slot" => block.slot,
                        "block_root" => format!("{}", block_root),
                    );
                }
                BlockProcessingOutcome::ParentUnknown { parent } => {
                    // blocks should be sequential and all parents should exist
                    trace!(
                        log, "ParentBlockUnknown";
                        "parent_root" => format!("{}", parent),
                        "baby_block_slot" => block.slot,
                    );
                    return Err(format!(
                        "Block at slot {} has an unknown parent.",
                        block.slot
                    ));
                }
                BlockProcessingOutcome::FutureSlot {
                    present_slot,
                    block_slot,
                } => {
                    if present_slot + FUTURE_SLOT_TOLERANCE >= block_slot {
                        // The block is too far in the future, drop it.
                        trace!(
                            log, "FutureBlock";
                            "msg" => "block for future slot rejected, check your time",
                            "present_slot" => present_slot,
                            "block_slot" => block_slot,
                            "FUTURE_SLOT_TOLERANCE" => FUTURE_SLOT_TOLERANCE,
                        );
                        return Err(format!(
                            "Block at slot {} is too far in the future",
                            block.slot
                        ));
<<<<<<< HEAD
                    } else {
                        // The block is in the future, but not too far.
=======
                    }
                    BlockProcessingOutcome::FutureSlot {
                        present_slot,
                        block_slot,
                    } => {
                        if present_slot + FUTURE_SLOT_TOLERANCE >= block_slot {
                            // The block is too far in the future, drop it.
                            trace!(
                                self.log, "FutureBlock";
                                "msg" => "block for future slot rejected, check your time",
                                "present_slot" => present_slot,
                                "block_slot" => block_slot,
                                "FUTURE_SLOT_TOLERANCE" => FUTURE_SLOT_TOLERANCE,
                            );
                            return Err(format!(
                                "Block at slot {} is too far in the future",
                                block.slot
                            ));
                        } else {
                            // The block is in the future, but not too far.
                            trace!(
                                self.log, "QueuedFutureBlock";
                                "msg" => "queuing future block, check your time",
                                "present_slot" => present_slot,
                                "block_slot" => block_slot,
                                "FUTURE_SLOT_TOLERANCE" => FUTURE_SLOT_TOLERANCE,
                            );
                        }
                    }
                    BlockProcessingOutcome::WouldRevertFinalizedSlot { .. } => {
                        trace!(
                            self.log, "Finalized or earlier block processed";
                            "outcome" => format!("{:?}", outcome),
                        );
                        // block reached our finalized slot or was earlier, move to the next block
                    }
                    BlockProcessingOutcome::GenesisBlock => {
                        trace!(
                            self.log, "Genesis block was processed";
                            "outcome" => format!("{:?}", outcome),
                        );
                    }
                    _ => {
>>>>>>> 3b40b691
                        trace!(
                            log, "QueuedFutureBlock";
                            "msg" => "queuing future block, check your time",
                            "present_slot" => present_slot,
                            "block_slot" => block_slot,
                            "FUTURE_SLOT_TOLERANCE" => FUTURE_SLOT_TOLERANCE,
                        );
                    }
                }
                BlockProcessingOutcome::FinalizedSlot => {
                    trace!(
                        log, "Finalized or earlier block processed";
                        "outcome" => format!("{:?}", outcome),
                    );
                    // block reached our finalized slot or was earlier, move to the next block
                }
                _ => {
                    trace!(
                        log, "InvalidBlock";
                        "msg" => "peer sent invalid block",
                        "outcome" => format!("{:?}", outcome),
                    );
                    return Err(format!("Invalid block at slot {}", block.slot));
                }
            }
        } else {
            trace!(
                log, "BlockProcessingFailure";
                "msg" => "unexpected condition in processing block.",
                "outcome" => format!("{:?}", processing_result)
            );
            return Err(format!(
                "Unexpected block processing error: {:?}",
                processing_result
            ));
        }
    }
    Ok(())
}<|MERGE_RESOLUTION|>--- conflicted
+++ resolved
@@ -914,7 +914,7 @@
                 BlockProcessingOutcome::ParentUnknown { parent } => {
                     // blocks should be sequential and all parents should exist
                     trace!(
-                        log, "ParentBlockUnknown";
+                        log, "Parent block is unknown";
                         "parent_root" => format!("{}", parent),
                         "baby_block_slot" => block.slot,
                     );
@@ -923,28 +923,13 @@
                         block.slot
                     ));
                 }
-                BlockProcessingOutcome::FutureSlot {
-                    present_slot,
-                    block_slot,
-                } => {
-                    if present_slot + FUTURE_SLOT_TOLERANCE >= block_slot {
-                        // The block is too far in the future, drop it.
-                        trace!(
-                            log, "FutureBlock";
-                            "msg" => "block for future slot rejected, check your time",
-                            "present_slot" => present_slot,
-                            "block_slot" => block_slot,
-                            "FUTURE_SLOT_TOLERANCE" => FUTURE_SLOT_TOLERANCE,
-                        );
-                        return Err(format!(
-                            "Block at slot {} is too far in the future",
-                            block.slot
-                        ));
-<<<<<<< HEAD
-                    } else {
-                        // The block is in the future, but not too far.
-=======
-                    }
+                BlockProcessingOutcome::BlockIsAlreadyKnown => {
+                    // this block is already known to us, move to the next
+                    debug!(
+                        log, "Imported a block that is already known";
+                        "parent_root" => format!("{}", parent),
+                        "baby_block_slot" => block.slot,
+                    );
                     BlockProcessingOutcome::FutureSlot {
                         present_slot,
                         block_slot,
@@ -952,7 +937,7 @@
                         if present_slot + FUTURE_SLOT_TOLERANCE >= block_slot {
                             // The block is too far in the future, drop it.
                             trace!(
-                                self.log, "FutureBlock";
+                                self.log, "Block is ahead of our slot clock";
                                 "msg" => "block for future slot rejected, check your time",
                                 "present_slot" => present_slot,
                                 "block_slot" => block_slot,
@@ -965,8 +950,7 @@
                         } else {
                             // The block is in the future, but not too far.
                             trace!(
-                                self.log, "QueuedFutureBlock";
-                                "msg" => "queuing future block, check your time",
+                                self.log, "Block is slightly ahead of our slot clock, ignoring.";
                                 "present_slot" => present_slot,
                                 "block_slot" => block_slot,
                                 "FUTURE_SLOT_TOLERANCE" => FUTURE_SLOT_TOLERANCE,
@@ -986,17 +970,6 @@
                             "outcome" => format!("{:?}", outcome),
                         );
                     }
-                    _ => {
->>>>>>> 3b40b691
-                        trace!(
-                            log, "QueuedFutureBlock";
-                            "msg" => "queuing future block, check your time",
-                            "present_slot" => present_slot,
-                            "block_slot" => block_slot,
-                            "FUTURE_SLOT_TOLERANCE" => FUTURE_SLOT_TOLERANCE,
-                        );
-                    }
-                }
                 BlockProcessingOutcome::FinalizedSlot => {
                     trace!(
                         log, "Finalized or earlier block processed";
@@ -1005,8 +978,8 @@
                     // block reached our finalized slot or was earlier, move to the next block
                 }
                 _ => {
-                    trace!(
-                        log, "InvalidBlock";
+                    warn!(
+                        log, "Invalid block received";
                         "msg" => "peer sent invalid block",
                         "outcome" => format!("{:?}", outcome),
                     );
@@ -1014,7 +987,7 @@
                 }
             }
         } else {
-            trace!(
+            warn!(
                 log, "BlockProcessingFailure";
                 "msg" => "unexpected condition in processing block.",
                 "outcome" => format!("{:?}", processing_result)
